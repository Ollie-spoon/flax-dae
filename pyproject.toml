[build-system]
requires = ["setuptools", "setuptools-scm"]
build-backend = "setuptools.build_meta"

[project]
name = "flax"
requires-python = ">=3.10"
description = "Flax: A neural network library for JAX designed for flexibility"
keywords = []
authors = [
    {name = "Flax team", email = "flax-dev@google.com"},
]
dependencies = [
    "numpy>=1.23.2; python_version>='3.11'",
    "numpy>=1.26.0; python_version>='3.12'",
    # keep in sync with jax-version in .github/workflows/build.yml
    "jax>=0.4.27",
    "msgpack",
    "optax",
    "orbax-checkpoint",
    "tensorstore",
    "rich>=11.1",
    "typing_extensions>=4.2",
    "PyYAML>=5.4.1",
]
classifiers = [
    "Development Status :: 3 - Alpha",
    "Intended Audience :: Developers",
    "Intended Audience :: Science/Research",
    "License :: OSI Approved :: Apache Software License",
    "Programming Language :: Python :: 3.9",
    "Programming Language :: Python :: 3.10",
    "Programming Language :: Python :: 3.11",
    "Topic :: Scientific/Engineering :: Artificial Intelligence",
]
dynamic = ["version", "readme"]

[project.optional-dependencies]
all = [
    "matplotlib",  # only needed for tensorboard export
]
testing = [
    "clu",
    "clu<=0.0.9; python_version<'3.10'",
    "einops",
    "gymnasium[atari, accept-rom-license]",
    "jaxlib",
    "jaxtyping",
    "jraph>=0.0.6dev0",
    "ml-collections",
    "mypy",
    "opencv-python",
    "pytest",
    "pytest-cov",
    "pytest-custom_exit_code",
    "pytest-xdist",
    "pytype",
    # WMT/LM1B examples
    "sentencepiece",
    "tensorflow_text>=2.11.0; platform_system!='Darwin'",
    "tensorflow_datasets",
    "tensorflow>=2.12.0", # to fix Numpy np.bool8 deprecation error
    "torch",
    "treescope>=0.1.1; python_version>='3.10'",
]
docs = [
    "sphinx>=3.3.1",
    "sphinx-book-theme",
    "Pygments>=2.6.1",
    "ipykernel",
    "myst_nb",
    "nbstripout",
    "recommonmark",
    "ipython_genutils",
    "sphinx-design",
    "jupytext==1.13.8",
    "dm-haiku",

    # Need to pin docutils to 0.16 to make bulleted lists appear correctly on
    # ReadTheDocs: https://stackoverflow.com/a/68008428
    "docutils==0.16",

    # The next packages are for notebooks.
    "matplotlib",
    "scikit-learn",
    # The next packages are used in testcode blocks.
    "ml_collections",
    # notebooks
    "einops",
]
dev = [
    "pre-commit>=3.8.0",
]

[project.urls]
homepage = "https://github.com/google/flax"

[tool.setuptools.dynamic]
readme = {file = ["README.md"], content-type = "text/markdown"}
version = {attr = "flax.version.__version__"}

[tool.setuptools.packages.find]
include = ["flax*"]

[tool.setuptools.package-data]
flax = ["*py.typed"]

[tool.yapf]
based_on_style = "yapf"

[tool.pytype]
# TODO(levskaya): figure out why we get pyi-error from flax's root __init__.py
# could be a pytype bug.
disable = "pyi-error"

[tool.mypy]
show_error_codes = true
no_implicit_optional = true
disable_error_code = "attr-defined"

[[tool.mypy.overrides]]
module = [
    "tensorflow.*",
    "tensorboard.*",
    "absl.*",
    "jax.*",
    "rich.*",
    "flax.*",
    "jaxlib.cuda.*",
    "jaxlib.cpu.*",
    "msgpack",
    "numpy.*",
    "optax.*",
    "orbax.*",
    "opt_einsum.*",
    "scipy.*",
    "libtpu.*",
    "jaxlib.mlir.*",
    "yaml",
]
ignore_missing_imports = true
disable_error_code = "annotation-unchecked"
# exclude nnx examples
[[tool.mypy.overrides]]
module = "flax.nnx.examples.*"
ignore_errors = true

[tool.pytest.ini_options]
filterwarnings = [
    # By default error out on any warnings.
    "error",
    # Jax warning when no gpu/tpu found.
	"ignore:No GPU/TPU found, falling back to CPU.*:UserWarning",
    # traverse_util.Traversal will be removed soon.
    "ignore:`flax.traverse_util.Traversal` will be deprecated.*:DeprecationWarning",
    # Deprecated legacy checkpoint - just want to keep the tests running for a while
    "ignore:Flax Checkpointing will soon be deprecated in favor of Orbax.*:DeprecationWarning",
    # DeprecationWarning: The inputs_kv arg will be deprecated soon. Use inputs_k and inputs_v instead.
    "ignore:.*The inputs_kv arg will be deprecated soon. Use inputs_k and inputs_v instead.*:DeprecationWarning",
    # DeprecationWarning: the function signature of MultiHeadDotProductAttention's `__call__` method has changed
    "ignore:.*the function signature of MultiHeadDotProductAttention's `__call__` method has changed.*:DeprecationWarning",
    # DeprecationWarning: ml_dtypes.float8_e4m3b11 is deprecated.
    "ignore:.*ml_dtypes.float8_e4m3b11 is deprecated.*:DeprecationWarning",
    # DeprecationWarning: jax.config.define_bool_state is deprecated. Please use other libraries for configuration instead.
    "ignore:.*jax.config.define_bool_state is deprecated.:DeprecationWarning",
    # pytest-cov uses a deprecated feature of pytest-xdist. (2023-11-06)
    "ignore:The --rsyncdir command line argument and rsyncdirs config variable are deprecated.:DeprecationWarning",
    # DeprecationWarning: jax.random.KeyArray is deprecated.
    "ignore:.*jax.random.KeyArray is deprecated.*:DeprecationWarning",
    # DeprecationWarning: jax.core.Shape is deprecated.
    "ignore:.*jax.core.Shape is deprecated.*:DeprecationWarning",
    # DeprecationWarning: pkg_resources is deprecated as an API.
    "ignore:.*pkg_resources is deprecated as an API.*:DeprecationWarning",
    # DeprecationWarning: Deprecated call to `pkg_resources.declare_namespace('google')`.
    "ignore:.*Deprecated call to.*pkg_resources.declare_namespace.*:DeprecationWarning",
    # jax.xla_computation is deprecated but TF still uses it.
    "ignore:.*jax.xla_computation is deprecated.*:DeprecationWarning",
    # Orbax warnings inside deprecated `flax.training` package.
    "ignore:.*Couldn't find sharding info under RestoreArgs.*:UserWarning",
<<<<<<< HEAD
    # numpy: RuntimeWarning: invalid value encountered in cast
    "ignore:.*invalid value encountered in cast.*:RuntimeWarning",
    # numpy: RuntimeWarning: divide by zero encountered in {not_}equal
=======
    # RuntimeWarning: invalid value encountered in cast
    "ignore:.*invalid value encountered in cast.*:RuntimeWarning",
    # RuntimeWarning: divide by zero encountered in equal/not_equal
>>>>>>> faf9f67f
    "ignore:.*divide by zero encountered in.*:RuntimeWarning",
]

[tool.coverage.report]
exclude_lines = [
    "@abc.abstractmethod",
    "raise NotImplementedError",
]

[tool.pyink]
pyink-indentation = 2
pyink-use-majority-quotes = true
line-length = 80
preview = true

[tool.ruff]
# Exclude a variety of commonly ignored directories.
exclude = [
  "__init__.py",
  "activation.py",
  "partitioning.py",
  "flax/core/variables.py",
  "examples/",
]

line-length = 80
indent-width = 2

[tool.ruff.lint]
# Enable Pyflakes (`F`) and a subset of the pycodestyle (`E`)  codes by default.
select = ["F401"]
ignore = []
# Allow fix for all enabled rules (when `--fix`) is provided.
# Full list of rules: https://docs.astral.sh/ruff/rules/
fixable = ["ALL"]
unfixable = []

[tool.ruff.format]
indent-style = "space"
quote-style = "single"
<|MERGE_RESOLUTION|>--- conflicted
+++ resolved
@@ -177,15 +177,9 @@
     "ignore:.*jax.xla_computation is deprecated.*:DeprecationWarning",
     # Orbax warnings inside deprecated `flax.training` package.
     "ignore:.*Couldn't find sharding info under RestoreArgs.*:UserWarning",
-<<<<<<< HEAD
-    # numpy: RuntimeWarning: invalid value encountered in cast
-    "ignore:.*invalid value encountered in cast.*:RuntimeWarning",
-    # numpy: RuntimeWarning: divide by zero encountered in {not_}equal
-=======
     # RuntimeWarning: invalid value encountered in cast
     "ignore:.*invalid value encountered in cast.*:RuntimeWarning",
     # RuntimeWarning: divide by zero encountered in equal/not_equal
->>>>>>> faf9f67f
     "ignore:.*divide by zero encountered in.*:RuntimeWarning",
 ]
 
